--- conflicted
+++ resolved
@@ -135,15 +135,8 @@
         self._cache_size = cache_size
         self._lru = OrderedDict()
         self._lazy = lazy
-<<<<<<< HEAD
-        self._events = PriorityQueue()
-        #self._events = SingleQueue()
-        #self._events = KeyQueue(keys=[])
-
-=======
         self._events = defaultdict(PriorityQueue)
         self._empty_queue_event = threading.Event()
->>>>>>> add43848
         self._running = True
         self._thread_pool = ThreadPoolExecutor(num_worker_threads)
         self._processing_policy = processing_policy
@@ -234,16 +227,9 @@
         event = Event(
             lambda: self._on_record_helper(record), record, self._processing_policy
         )
-<<<<<<< HEAD
-        key = getattr(record, self._table.schema.primary_key)
-
-        # pass in key for per-key queues
-        self._events.put(event)
-=======
         key = record.entries[self._table.schema.primary_key]
         self._events[key].put(event)
         self._empty_queue_event.set()
->>>>>>> add43848
 
     def send(self, record: Record):
         key = getattr(record, self._table.schema.primary_key)
