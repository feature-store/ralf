--- conflicted
+++ resolved
@@ -1,8 +1,5 @@
-<<<<<<< HEAD
 import functools
-=======
 import heapq
->>>>>>> f3ad754d
 import threading
 from abc import ABC, abstractmethod
 from dataclasses import dataclass
