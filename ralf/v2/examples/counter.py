import time
from collections import defaultdict
from dataclasses import dataclass
from typing import List
<<<<<<< HEAD
from ralf.v2.dict_connector import DictConnector
=======
from ralf.v2.connectors.dict_connector import DictConnector
>>>>>>> 2295a4e3
from ralf.v2.record import Schema
from ralf.v2.table_state import TableState

from ralf.v2 import BaseTransform, RalfApplication, RalfConfig, Record
from ralf.v2.operator import OperatorConfig, RayOperatorConfig


@dataclass
class SourceValue:
    key: str
    value: int
    timestamp: float


@dataclass
class SumValue:
    key: str
    value: int


class FakeSource(BaseTransform):
    def __init__(self, total: int) -> None:
        self.count = 0
        self.total = total
        self.num_keys = 10

    def on_event(self, _: Record) -> List[Record[SourceValue]]:

        if self.count >= self.total:
            print("completed iteration")
            raise StopIteration()

        self.count += 1
        key = str(self.count % self.num_keys)

        # sleep to slow down send rate
        time.sleep(1)

        # return list of records (wrapped around dataclass)
        return [
            Record(
                entry=SourceValue(
                    key=key,
                    value=self.count,
                    timestamp=time.time(),
                ),
                shard_key=key,  # key to shard/query
            )
        ]


class Sum(BaseTransform):
    def __init__(self):
        self.total = 0

    def on_event(self, record: Record) -> Record[SumValue]:
        self.total += record.entry.value
        print(f"Record {record.entry.key}, value {str(self.total)}")
        return Record(
            entry=SumValue(key=record.entry.key, value=self.total)
        )

class UpdateDict(BaseTransform):
<<<<<<< HEAD
    def __init__(self):
        self.count = 0
=======
    def __init__(self, table_state: TableState):
        self.table_state = table_state
>>>>>>> 2295a4e3

    def on_event(self, record: Record) -> None:
        print("single update table", self.table_state.connector.tables)
        self.table_state.update(record)
        return None
    
class BatchUpdate(BaseTransform):
<<<<<<< HEAD
    def __init__(self ,batch_size: int):
        self.batch_size = batch_size
        self.count = 0
        self.records = []
=======
    def __init__(self, table_state:TableState, batch_size: int):
        self.batch_size = batch_size
        self.count = 0
        self.records = []
        self.table_state = table_state
>>>>>>> 2295a4e3

    def on_event(self, record: Record) -> None:
        self.records.append(record)
        self.count += 1
        
        if self.count >= self.batch_size:
            self.count = 0
            for r in self.records:
                print(f"batch update, processing {r}")
                self.table_state.update(r)
            self.records = []
            print("batch table", self.table_state.connector.tables)
        
        return None
<<<<<<< HEAD

=======
>>>>>>> 2295a4e3

if __name__ == "__main__":

    deploy_mode = "ray"
    # deploy_mode = "local"
    app = RalfApplication(RalfConfig(deploy_mode=deploy_mode))

    source_ff = app.source(
        FakeSource(10),
        operator_config=OperatorConfig(
            ray_config=RayOperatorConfig(num_replicas=1),
        ),
    )

    sum_ff = source_ff.transform(
        Sum(),
        operator_config=OperatorConfig(
            ray_config=RayOperatorConfig(num_replicas=1),
        ),
    )

    dict_schema = Schema("key", {"key": str, "value": int})
    dict_schema_1 = Schema("key", {"key": str, "value": int})
<<<<<<< HEAD
    dict_schema.name = "single"
    dict_schema_1.name = "batch"
    dict_conn = DictConnector()

    dict_table_state = TableState(dict_schema, dict_conn)
    batch_table_state = TableState(dict_schema_1, dict_conn)

    update_ff = sum_ff.transform(
        UpdateDict(),
        operator_config=OperatorConfig(
            ray_config=RayOperatorConfig(num_replicas=1),
        ),
        table_state=dict_table_state
    )

    batch_update_ff = sum_ff.transform(
        BatchUpdate(3),
        operator_config=OperatorConfig(
            ray_config=RayOperatorConfig(num_replicas=1),
        ),
        table_state=batch_table_state
=======

    dict_conn = DictConnector()
    dict_conn_1 = DictConnector()

    dict_table_state = TableState(dict_schema, dict_conn, dataclass)
    batch_table_state = TableState(dict_schema_1, dict_conn_1, dataclass)

    update_ff = sum_ff.transform(
        UpdateDict(dict_table_state),
        operator_config=OperatorConfig(
            ray_config=RayOperatorConfig(num_replicas=1),
        ),
    )

    batch_updater = BatchUpdate(batch_table_state, 3)

    batch_update_ff = sum_ff.transform(
        batch_updater,
        operator_config=OperatorConfig(
            ray_config=RayOperatorConfig(num_replicas=1),
        ),
>>>>>>> 2295a4e3
    )

    app.deploy()
    app.wait()<|MERGE_RESOLUTION|>--- conflicted
+++ resolved
@@ -2,11 +2,7 @@
 from collections import defaultdict
 from dataclasses import dataclass
 from typing import List
-<<<<<<< HEAD
-from ralf.v2.dict_connector import DictConnector
-=======
 from ralf.v2.connectors.dict_connector import DictConnector
->>>>>>> 2295a4e3
 from ralf.v2.record import Schema
 from ralf.v2.table_state import TableState
 
@@ -70,13 +66,9 @@
         )
 
 class UpdateDict(BaseTransform):
-<<<<<<< HEAD
     def __init__(self):
         self.count = 0
-=======
-    def __init__(self, table_state: TableState):
-        self.table_state = table_state
->>>>>>> 2295a4e3
+        self.table_state = self.getFF().table_state
 
     def on_event(self, record: Record) -> None:
         print("single update table", self.table_state.connector.tables)
@@ -84,18 +76,11 @@
         return None
     
 class BatchUpdate(BaseTransform):
-<<<<<<< HEAD
-    def __init__(self ,batch_size: int):
+    def __init__(self, batch_size: int):
         self.batch_size = batch_size
         self.count = 0
         self.records = []
-=======
-    def __init__(self, table_state:TableState, batch_size: int):
-        self.batch_size = batch_size
-        self.count = 0
-        self.records = []
-        self.table_state = table_state
->>>>>>> 2295a4e3
+        self.table_state = self.getFF().table_state
 
     def on_event(self, record: Record) -> None:
         self.records.append(record)
@@ -110,10 +95,6 @@
             print("batch table", self.table_state.connector.tables)
         
         return None
-<<<<<<< HEAD
-
-=======
->>>>>>> 2295a4e3
 
 if __name__ == "__main__":
 
@@ -137,13 +118,13 @@
 
     dict_schema = Schema("key", {"key": str, "value": int})
     dict_schema_1 = Schema("key", {"key": str, "value": int})
-<<<<<<< HEAD
     dict_schema.name = "single"
     dict_schema_1.name = "batch"
     dict_conn = DictConnector()
+    dict_conn_1 = DictConnector()
 
-    dict_table_state = TableState(dict_schema, dict_conn)
-    batch_table_state = TableState(dict_schema_1, dict_conn)
+    dict_table_state = TableState(dict_schema, dict_conn, dataclass)
+    batch_table_state = TableState(dict_schema_1, dict_conn_1, dataclass)
 
     update_ff = sum_ff.transform(
         UpdateDict(),
@@ -159,29 +140,6 @@
             ray_config=RayOperatorConfig(num_replicas=1),
         ),
         table_state=batch_table_state
-=======
-
-    dict_conn = DictConnector()
-    dict_conn_1 = DictConnector()
-
-    dict_table_state = TableState(dict_schema, dict_conn, dataclass)
-    batch_table_state = TableState(dict_schema_1, dict_conn_1, dataclass)
-
-    update_ff = sum_ff.transform(
-        UpdateDict(dict_table_state),
-        operator_config=OperatorConfig(
-            ray_config=RayOperatorConfig(num_replicas=1),
-        ),
-    )
-
-    batch_updater = BatchUpdate(batch_table_state, 3)
-
-    batch_update_ff = sum_ff.transform(
-        batch_updater,
-        operator_config=OperatorConfig(
-            ray_config=RayOperatorConfig(num_replicas=1),
-        ),
->>>>>>> 2295a4e3
     )
 
     app.deploy()
