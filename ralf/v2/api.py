--- conflicted
+++ resolved
@@ -73,13 +73,8 @@
     def __repr__(self):
         return self.__class__.__name__
 
-<<<<<<< HEAD
     def get(self, key): 
         """Get current feature value for key. 
-=======
-    def get(self, key):
-        """Get current feature value for key. Returns null by default.
->>>>>>> 2295a4e3
 
         :param key: key to lookup feature value
         :type key: str
@@ -105,15 +100,11 @@
         self.transform_object = transform_object
         self.scheduler = scheduler
         self.table_state = table_state
-<<<<<<< HEAD
         
-        # Adding component's access to each other's states in the feature frame
+        # Adding component's access to this feature frame's resources
         self.transform_object.feature_frame = self
-
         self.scheduler.feature_frame = self
         
-=======
->>>>>>> 2295a4e3
         self.config = operator_config
         
         self.children: List["FeatureFrame"] = []        
