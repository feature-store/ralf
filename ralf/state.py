--- conflicted
+++ resolved
@@ -49,18 +49,5 @@
             name += ascii_lowercase[int(c)]
         return name
 
-<<<<<<< HEAD
-# Maintains table values
-# TODO: This should eventually be a wrapper around a DB connection
-class TableState:
-    def __init__(self, schema: Schema):
-        assert schema is not None
-        self.schema = schema
-        self.records = {}
-=======
-    def get_name(self) -> str:
-        return self.name
->>>>>>> 23e75eb1
-
     def __hash__(self) -> int:
         return hash(self.name)