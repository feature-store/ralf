--- conflicted
+++ resolved
@@ -28,10 +28,6 @@
         self.log_wandb = log_wandb
         if self.log_wandb:
             import wandb
-<<<<<<< HEAD
-
-=======
->>>>>>> 9e6a5285
             wandb.init(project="stl", entity="ucb-ralf", group=exp_id)
             wandb.run.name = exp_id
 
