--- conflicted
+++ resolved
@@ -128,9 +128,5 @@
 # Pyre type checker
 .pyre/
 
-<<<<<<< HEAD
 .vscode/
-result
-=======
-.vscode/
->>>>>>> e203ace8
+result